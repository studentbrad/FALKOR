from helpers.charting_tools import Charting
from helpers.data_processing import add_ti, clean_candles_df, split_candles, price_returns
from helpers.saving_models import load_model, save_model
from helpers.datasets import DFTimeSeriesDataset, OCHLVDataset
from torch.utils.data import DataLoader, Dataset
from BookWorm import BookWorm, BinanceWrapper
from PIL import Image
from tqdm import tqdm_notebook as tqdm
import warnings
import torch
import os
import shutil
import pandas as pd

torch.backends.cudnn.benchmark = True

from models.GRU.GRU import GRUnet
from models.CNN.CNN import CNN

# Parameters
params = {'batch_size': 64,
          'shuffle': True,
          'num_workers': 5}

def _train(train_dl, model, optim, error_func, debug=False):
    losses = []
    for batch, labels in train_dl:    
        batch, labels = batch.cuda().float(), labels.cuda().float()
        
        if debug: print("batch[0] __str__: {} labels[0] __str__: {}".format(batch[0], labels[0]))
        # set model to train mode
        model.train()
        
        # clear gradients
        model.zero_grad()
        
        output = model(batch)
        if debug: print("OUTPUT: shape: {} __str__ {}".format(output.shape, output))

        loss = error_func(output, labels)
        if debug: print("LOSS: {}".format(loss.item()))

        loss.backward()
        optim.step()
        
        losses.append(loss)

    return round(float(sum(losses))/len(losses), 6)

def _valid(valid_dl, model, optim, error_func):
    with torch.set_grad_enabled(False):
        losses = []

        for batch, labels in valid_dl:
            batch, labels = batch.cuda().float(), labels.cuda().float()
            
            # set to eval mode
            model.eval()
            
            # clear gradients
            model.zero_grad()

            output = model(batch)
            loss = error_func(output, labels)

            losses.append(loss)
        
    return round(float(sum(losses) / len(losses)), 6)

def _test(test_dl, model, optim, error_func):
    with torch.set_grad_enabled(False):
        losses = []

        for batch, labels in test_dl:
            batch, labels = batch.cuda().float(), labels.cuda().float()
            
            # set to eval mode
            model.eval()
            
            # clear gradients
            model.zero_grad()

            output = model(batch)
            loss = error_func(output, labels)

            losses.append(loss)
        
    return round(float(sum(losses) / len(losses)), 6)

def RMSE(x, y):
            
            #TODO automate this without model_name
            # have to squish x into a rank 1 tensor with batch_size length with the outputs we want
            if len(list(x.size())) == 2:
                 # torch.Size([64, 1])
                x = x.squeeze(1)
            elif len(list(x.size())) == 3:
                # torch.Size([64, 30, 1])
                x = x[:, 29, :] # take only the last prediction from the 30 time periods in our matrix
                x = x.squeeze(1)
    
            mse = torch.nn.MSELoss()
            return torch.sqrt(mse(x, y))

def train(model, optim, error_func, num_epochs, train_dl, valid_dl, test_dl=None, debug=False):
    """Train a PyTorch model with optim as optimizer strategy"""
    
    for epoch_i in range(num_epochs):     
        # forward and backward passes of all batches inside train_gen
        train_loss = _train(train_dl, model, optim, error_func, debug)
        valid_loss = _valid(valid_dl, model, optim, error_func)
        
        # run on test set if provided
        if test_dl is not None: test_output = _test(test_dl, model, optim, error_func)
        else: test_output = "no test selected"
        print("train loss: {}, valid loss: {}, test output: {}".format(train_loss, valid_loss, test_output))

def train_on_df(model, candles_df, lr, num_epochs, needs_image, debug):
    torch.backends.cudnn.benchmark = True
    
    print('cleaning data')
    # simple data cleaning 
    candles = clean_candles_df(candles_df)
    
    print('adding technical indicators')
    candles = add_ti(candles)
    
    # remove time column
    candles = candles.drop('time', axis=1).reset_index(drop=True)
    
    print('creating input and label lists')
    labels = price_returns(candles)
    inputs = split_candles(candles)
    # remove all inputs without a label
    inputs = inputs[len(inputs)-len(labels):]

    # calculate s - index of train/valid split
    s = int(len(inputs) * 0.7)
    
    print('creating Datasets and DataLoaders')

    if needs_image:
            train_ds = OCHLVDataset(inputs[:s], labels[:s])
            valid_ds = OCHLVDataset(inputs[s:], labels[s:])
    else:
        train_ds = DFTimeSeriesDataset(inputs[:s], labels[:s])
        valid_ds = DFTimeSeriesDataset(inputs[s:], labels[s:])

    train_dl = DataLoader(train_ds, drop_last=True, **params)
    valid_dl = DataLoader(valid_ds, drop_last=True, **params)

    optim = torch.optim.Adam(model.parameters(), lr)
    
    print('commencing training')
    train(model=model, optim=optim, error_func=RMSE, num_epochs=num_epochs, train_dl=train_dl, valid_dl=valid_dl, debug=debug)

<<<<<<< HEAD
model = GRUnet(11, 30, 64, 100, 2).cuda()
candles = pd.read_csv('bitcoin1m.csv')

train_on_df(model, candles, 1e-3, 6, needs_image=False, debug=False)
=======

def run_train():
    model = GRUnet(11, 30, 64, 500, 3).cuda()
    candles = pd.read_csv('bitcoin1m.csv')

    candles = candles[len(candles)-500000:]

    train_on_df(model, candles, 1e-3, 5, needs_image=False, debug=True)
>>>>>>> 10313543

    save_model(model, 'gru_w')<|MERGE_RESOLUTION|>--- conflicted
+++ resolved
@@ -154,13 +154,6 @@
     print('commencing training')
     train(model=model, optim=optim, error_func=RMSE, num_epochs=num_epochs, train_dl=train_dl, valid_dl=valid_dl, debug=debug)
 
-<<<<<<< HEAD
-model = GRUnet(11, 30, 64, 100, 2).cuda()
-candles = pd.read_csv('bitcoin1m.csv')
-
-train_on_df(model, candles, 1e-3, 6, needs_image=False, debug=False)
-=======
-
 def run_train():
     model = GRUnet(11, 30, 64, 500, 3).cuda()
     candles = pd.read_csv('bitcoin1m.csv')
@@ -168,6 +161,4 @@
     candles = candles[len(candles)-500000:]
 
     train_on_df(model, candles, 1e-3, 5, needs_image=False, debug=True)
->>>>>>> 10313543
-
     save_model(model, 'gru_w')